--- conflicted
+++ resolved
@@ -69,7 +69,6 @@
 
     # plot in ploty
     st.write(f"{country.name} Solar Forecast, capacity of {capacity} GW.")
-<<<<<<< HEAD
     fig = go.Figure(data=go.Scatter(
         x=forecast.index,
         y=forecast["power_gw"],
@@ -80,12 +79,5 @@
         xaxis_title="Time",
         yaxis_range=[0, None],
     )
-    st.plotly_chart(fig)
-=======
-    fig = go.Figure(data=go.Scatter(x=forecast.index,
-                                    y=forecast["power_gw"],
-                                    marker_color="#FF4901"))
-    fig.update_layout(yaxis_title="Power [GW]", xaxis_title="Time (UTC)", yaxis_range=[0, None])
-    st.plotly_chart(fig)
 
->>>>>>> 7ec7133c
+    st.plotly_chart(fig)